--- conflicted
+++ resolved
@@ -43,11 +43,8 @@
 
 [<EntryPoint>]
 let main argv =
-<<<<<<< HEAD
-=======
     
     // ModularisedScheduling.testCase() |> JsonConvert.SerializeObject |> printfn "%s"
->>>>>>> fbc92553
 
     ModularisedScheduling.testCase() |> constructProblem |> printfn "%A"
 
